--- conflicted
+++ resolved
@@ -198,7 +198,6 @@
         assert match.matched_segments == (fs("foo", bracket_seg_list[8].pos_marker),)
 
 
-<<<<<<< HEAD
 def test__parser__grammar__base__bracket_fail_with_open_paren_close_square_mismatch(
     generate_test_segments, fresh_ansi_dialect
 ):
@@ -207,12 +206,6 @@
     close bracket doesn't match the type of the corresponding open bracket, but
     both are "definite" brackets.
     """
-=======
-def test__parser__grammar__base__bracket_fail_when_not_closed(
-    generate_test_segments, fresh_ansi_dialect
-):
-    """Test that _bracket_sensitive_look_ahead_match fails when an open bracket isn't closed."""
->>>>>>> 55784f65
     fs = KeywordSegment.make("foo")
     # We need a dialect here to do bracket matching
     with RootParseContext(dialect=fresh_ansi_dialect) as ctx:
@@ -226,16 +219,9 @@
                         "*",
                         " ",
                         "from",
-<<<<<<< HEAD
                         "(",
                         "foo",
                         "]",  # Bracket types don't match (parens vs square)
-=======
-                        "(",  # we don't close this bracket
-                        "foo",
-                        ")",
-                        ")",
->>>>>>> 55784f65
                     ]
                 ),
                 [fs],
